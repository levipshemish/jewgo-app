--- conflicted
+++ resolved
@@ -66,11 +66,7 @@
       throw new Error(response.error || 'Failed to fetch restaurants');
     }
 
-<<<<<<< HEAD
-    // Handle V5 API response format
-=======
     // Handle V5 API response format - V5 API returns data array directly
->>>>>>> 6612dbfd
     const restaurants = sanitizeRestaurantData(response.data || []) as Restaurant[];
     const total = response.data?.total || response.pagination?.total || restaurants.length;
     const safeLimit = limit > 0 ? limit : 1;
@@ -168,11 +164,7 @@
       throw new Error(response.error || 'Failed to search restaurants');
     }
 
-<<<<<<< HEAD
-    // Handle V5 API response format
-=======
     // Handle V5 API response format - V5 API returns data array directly
->>>>>>> 6612dbfd
     const restaurants = sanitizeRestaurantData(response.data || []) as Restaurant[];
     const total = response.data?.total || response.pagination?.total || restaurants.length;
 
