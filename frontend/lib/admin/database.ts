--- conflicted
+++ resolved
@@ -203,23 +203,18 @@
 
     // Build order by
     const orderBy: any = {};
-    if (sortBy) {
-      if (!this.validateSortField(modelKey, sortBy)) {
-<<<<<<< HEAD
+          if (sortBy) {
+        if (!this.validateSortField(modelKey, sortBy)) {
         // eslint-disable-next-line no-console
         console.warn(
           `[ADMIN] Invalid sort field: ${sortBy} for model: ${modelKey}. Falling back to default.`
         );
-=======
-        // Log warning and fallback to default sort instead of throwing error
-        console.warn(`[ADMIN] Invalid sort field: ${sortBy} for model: ${modelKey}, falling back to default`);
->>>>>>> 23c1c774
-        const defaultSortField = this.getDefaultSortField(modelKey);
-        orderBy[defaultSortField] = sortOrder || 'desc';
+          const defaultSortField = this.getDefaultSortField(modelKey);
+          orderBy[defaultSortField] = sortOrder || 'desc';
+        } else {
+          orderBy[sortBy] = sortOrder || 'desc';
+        }
       } else {
-        orderBy[sortBy] = sortOrder || 'desc';
-      }
-    } else {
       const defaultSortField = this.getDefaultSortField(modelKey);
       orderBy[defaultSortField] = 'desc';
     }
