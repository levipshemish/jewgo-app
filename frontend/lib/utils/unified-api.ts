/**
 * Unified API utility for consistent API calls across all pages
 * 
 * This utility provides:
 * - Request deduplication
 * - Consistent caching
 * - Error handling
 * - Performance monitoring
 * - Unified response format
 */

import { deduplicatedFetch } from './request-deduplication';

// Cache configuration
const CACHE_CONFIG = {
  DEFAULT_TTL: 2 * 60 * 1000, // 2 minutes
  LONG_TTL: 5 * 60 * 1000,    // 5 minutes
  SHORT_TTL: 30 * 1000,       // 30 seconds
} as const;

// In-memory cache for API responses
const responseCache = new Map<string, { data: any; timestamp: number; ttl: number }>();

// Performance monitoring
const performanceMetrics = {
  requestCount: 0,
  cacheHits: 0,
  cacheMisses: 0,
  errors: 0,
};

export interface UnifiedApiOptions {
  /** Cache TTL in milliseconds */
  ttl?: number;
  /** Whether to use request deduplication */
  deduplicate?: boolean;
  /** Custom cache key */
  cacheKey?: string;
  /** Request timeout in milliseconds */
  timeout?: number;
  /** Whether to retry on failure */
  retry?: boolean;
  /** Number of retry attempts */
  retryAttempts?: number;
  /** Retry delay in milliseconds */
  retryDelay?: number;
}

export interface UnifiedApiResponse<T = any> {
  success: boolean;
  data: T;
  message?: string;
  error?: string;
  cached?: boolean;
  performance?: {
    requestTime: number;
    cacheHit: boolean;
    retryCount: number;
  };
}

/**
 * Generate cache key from URL and options
 */
function generateCacheKey(url: string, options?: UnifiedApiOptions): string {
  if (options?.cacheKey) {
    return options.cacheKey;
  }
  
  const method = 'GET'; // We only support GET for now
  const params = new URL(url).searchParams.toString();
  return `${method}:${url.split('?')[0]}:${params}`;
}

/**
 * Check if cached data is still valid
 */
function isCacheValid(cached: { data: any; timestamp: number; ttl: number }): boolean {
  return Date.now() - cached.timestamp < cached.ttl;
}

/**
 * Clean up expired cache entries
 */
function cleanupCache(): void {
  const now = Date.now();
  const keysToDelete: string[] = [];
  
  responseCache.forEach((value, key) => {
    if (now - value.timestamp >= value.ttl) {
      keysToDelete.push(key);
    }
  });
  
  keysToDelete.forEach(key => {
    responseCache.delete(key);
  });
}

/**
 * Unified API call function
 */
export async function unifiedApiCall<T = any>(
  url: string,
  options: UnifiedApiOptions = {}
): Promise<UnifiedApiResponse<T>> {
  const startTime = Date.now();
  const {
    ttl = CACHE_CONFIG.DEFAULT_TTL,
    deduplicate = true,
    timeout = 10000,
    retry = true,
    retryAttempts = 2,
    retryDelay = 1000,
  } = options;

  // Clean up expired cache entries periodically
  if (performanceMetrics.requestCount % 10 === 0) {
    cleanupCache();
  }

  performanceMetrics.requestCount++;

  const cacheKey = generateCacheKey(url, options);
  
  // Check cache first
  const cached = responseCache.get(cacheKey);
  if (cached && isCacheValid(cached)) {
    performanceMetrics.cacheHits++;
    return {
      success: true,
      data: cached.data,
      cached: true,
      performance: {
        requestTime: Date.now() - startTime,
        cacheHit: true,
        retryCount: 0,
      },
    };
  }

  performanceMetrics.cacheMisses++;

  // Perform the API call with retry logic
  let lastError: Error | null = null;
  let retryCount = 0;

  for (let attempt = 0; attempt <= (retry ? retryAttempts : 0); attempt++) {
    try {
      const fetchOptions: RequestInit = {
        method: 'GET',
        headers: {
          'Content-Type': 'application/json',
        },
        signal: AbortSignal.timeout(timeout),
      };

      let response: any;
      
      if (deduplicate) {
        response = await deduplicatedFetch<T>(url, fetchOptions);
      } else {
        const res = await fetch(url, fetchOptions);
        if (!res.ok) {
          throw new Error(`HTTP ${res.status}: ${res.statusText}`);
        }
        response = await res.json();
      }

      // Cache the successful response
      responseCache.set(cacheKey, {
        data: response,
        timestamp: Date.now(),
        ttl,
      });

      return {
        success: true,
        data: response,
        cached: false,
        performance: {
          requestTime: Date.now() - startTime,
          cacheHit: false,
          retryCount,
        },
      };

    } catch (error) {
      lastError = error as Error;
      retryCount = attempt;
      
      if (attempt < (retry ? retryAttempts : 0)) {
        // Wait before retrying
        await new Promise(resolve => setTimeout(resolve, retryDelay * (attempt + 1)));
      }
    }
  }

  performanceMetrics.errors++;

  return {
    success: false,
    data: null as T,
    error: lastError?.message || 'Unknown error occurred',
    cached: false,
    performance: {
      requestTime: Date.now() - startTime,
      cacheHit: false,
      retryCount,
    },
  };
}

/**
 * Specialized function for restaurant data with unified endpoint
 */
export async function getUnifiedRestaurantData(params: Record<string, any> = {}): Promise<UnifiedApiResponse> {
  const searchParams = new URLSearchParams();
  
  // Add all relevant parameters
  Object.entries(params).forEach(([key, value]) => {
    if (value !== undefined && value !== null && value !== '') {
      if (Array.isArray(value)) {
        value.forEach(v => searchParams.append(key, v.toString()));
      } else {
        searchParams.append(key, value.toString());
      }
    }
  });

  // Use V5 API endpoint
  const url = `/api/v5/restaurants?${searchParams.toString()}`;
  
  return unifiedApiCall(url, {
    ttl: CACHE_CONFIG.DEFAULT_TTL,
    deduplicate: true,
    cacheKey: `unified-restaurants:${searchParams.toString()}`,
  });
}

/**
 * Specialized function for synagogues data
 */
export async function getUnifiedSynagogueData(params: Record<string, any> = {}): Promise<UnifiedApiResponse> {
  const searchParams = new URLSearchParams();
  
  Object.entries(params).forEach(([key, value]) => {
    if (value !== undefined && value !== null && value !== '') {
      searchParams.append(key, value.toString());
    }
  });

  // Use V5 API endpoint
  const url = `/api/v5/synagogues?${searchParams.toString()}`;
  
  return unifiedApiCall(url, {
    ttl: CACHE_CONFIG.LONG_TTL, // Synagogues change less frequently
    deduplicate: true,
  });
}

/**
 * Specialized function for marketplace data
 */
export async function getUnifiedMarketplaceData(params: Record<string, any> = {}): Promise<UnifiedApiResponse> {
  const searchParams = new URLSearchParams();
  
  Object.entries(params).forEach(([key, value]) => {
    if (value !== undefined && value !== null && value !== '') {
      searchParams.append(key, value.toString());
    }
  });

  // Use V5 API endpoint
  const url = `/api/v5/stores?${searchParams.toString()}`;
  
  return unifiedApiCall(url, {
    ttl: CACHE_CONFIG.SHORT_TTL, // Marketplace data changes frequently
    deduplicate: true,
  });
}

/**
 * Specialized function for stores data
 */
export async function getUnifiedStoresData(params: Record<string, any> = {}): Promise<UnifiedApiResponse> {
  const searchParams = new URLSearchParams();
  
  // Add entity type for V5 API
  searchParams.append('entityType', 'stores');
  
  Object.entries(params).forEach(([key, value]) => {
    if (value !== undefined && value !== null && value !== '') {
      searchParams.append(key, value.toString());
    }
  });

  // Use V5 API endpoint
  const url = `/api/v5/stores?${searchParams.toString()}`;
  
  return unifiedApiCall(url, {
    ttl: CACHE_CONFIG.DEFAULT_TTL,
    deduplicate: true,
  });
}

/**
 * Specialized function for shtel listings (legacy)
 */
export async function getUnifiedShtelData(params: Record<string, any> = {}): Promise<UnifiedApiResponse> {
  const searchParams = new URLSearchParams();
  
  Object.entries(params).forEach(([key, value]) => {
    if (value !== undefined && value !== null && value !== '') {
      searchParams.append(key, value.toString());
    }
  });

  const url = `/api/shtel-listings?${searchParams.toString()}`;
  
  return unifiedApiCall(url, {
    ttl: CACHE_CONFIG.DEFAULT_TTL,
    deduplicate: true,
  });
}

/**
 * Specialized function for mikvah data
 */
export async function getUnifiedMikvahData(params: Record<string, any> = {}): Promise<UnifiedApiResponse> {
  const searchParams = new URLSearchParams();
  
<<<<<<< HEAD
  // Add entity type for V5 API (pluralized to match backend path)
  searchParams.append('entityType', 'mikvahs');
  
=======
>>>>>>> 94b95218
  Object.entries(params).forEach(([key, value]) => {
    if (value !== undefined && value !== null && value !== '') {
      searchParams.append(key, value.toString());
    }
  });

  // Use V5 API endpoint
  const url = `/api/v5/mikvahs?${searchParams.toString()}`;
  
  return unifiedApiCall(url, {
    ttl: CACHE_CONFIG.LONG_TTL, // Mikvah data changes infrequently
    deduplicate: true,
  });
}

/**
 * Clear all cached data
 */
export function clearUnifiedApiCache(): void {
  responseCache.clear();
}

/**
 * Get performance metrics
 */
export function getUnifiedApiMetrics() {
  return {
    ...performanceMetrics,
    cacheHitRate: performanceMetrics.requestCount > 0 
      ? `${(performanceMetrics.cacheHits / performanceMetrics.requestCount * 100).toFixed(2)}%`
      : '0%',
    cacheSize: responseCache.size,
  };
}

/**
 * Preload data for better performance
 */
export async function preloadUnifiedData(
  endpoints: Array<{ url: string; params?: Record<string, any> }>
): Promise<void> {
  const promises = endpoints.map(({ url, params = {} }) => {
    const searchParams = new URLSearchParams();
    Object.entries(params).forEach(([key, value]) => {
      if (value !== undefined && value !== null && value !== '') {
        searchParams.append(key, value.toString());
      }
    });
    
    const fullUrl = `${url}?${searchParams.toString()}`;
    return unifiedApiCall(fullUrl, { ttl: CACHE_CONFIG.DEFAULT_TTL });
  });

  await Promise.allSettled(promises);
}<|MERGE_RESOLUTION|>--- conflicted
+++ resolved
@@ -330,12 +330,9 @@
 export async function getUnifiedMikvahData(params: Record<string, any> = {}): Promise<UnifiedApiResponse> {
   const searchParams = new URLSearchParams();
   
-<<<<<<< HEAD
   // Add entity type for V5 API (pluralized to match backend path)
   searchParams.append('entityType', 'mikvahs');
   
-=======
->>>>>>> 94b95218
   Object.entries(params).forEach(([key, value]) => {
     if (value !== undefined && value !== null && value !== '') {
       searchParams.append(key, value.toString());
