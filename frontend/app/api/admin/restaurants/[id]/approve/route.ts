import { NextRequest, NextResponse } from 'next/server';
import { requireAdmin } from '@/lib/admin/auth';
import { hasPermission, ADMIN_PERMISSIONS } from '@/lib/admin/types';
import { validateSignedCSRFToken } from '@/lib/admin/csrf';
<<<<<<< HEAD
import { logAdminAction, AUDIT_ACTIONS, AUDIT_FIELD_ALLOWLISTS } from '@/lib/admin/audit';
import { prisma } from '@/lib/db/prisma';
import { corsHeaders } from '@/lib/middleware/security';

export async function POST(
  request: NextRequest,
  { params }: { params: { id: string } }
) {
  const { id } = params;
=======
import { logAdminAction, ENTITY_TYPES, AUDIT_ACTIONS, AUDIT_FIELD_ALLOWLISTS } from '@/lib/admin/audit';
import { prisma } from '@/lib/db/prisma';
import { rateLimit, RATE_LIMITS } from '@/lib/admin/rate-limit';
import { AdminErrors } from '@/lib/admin/errors';

export async function POST(
  request: NextRequest,
  context: { params: Promise<{ id: string }> }
) {
  const { id } = await context.params;
>>>>>>> 23c1c774
  try {
    // Apply rate limiting
    const rateLimitResponse = await rateLimit(RATE_LIMITS.STRICT)(request);
    if (rateLimitResponse) {
      return rateLimitResponse;
    }

    // Authenticate admin user
    const adminUser = await requireAdmin(request);
    if (!adminUser) {
      return AdminErrors.UNAUTHORIZED();
    }

    // Check permissions
    if (!hasPermission(adminUser, ADMIN_PERMISSIONS.RESTAURANT_APPROVE)) {
      return AdminErrors.INSUFFICIENT_PERMISSIONS();
    }

    // Validate CSRF token
    const headerToken = request.headers.get('x-csrf-token');
    if (!headerToken || !validateSignedCSRFToken(headerToken, adminUser.id)) {
      return AdminErrors.CSRF_INVALID();
    }

    // Parse and validate restaurant ID
    const restaurantId = parseInt(id);
    if (isNaN(restaurantId)) {
      return AdminErrors.INVALID_ID('Restaurant ID must be a valid number');
    }

    // Update restaurant status
    const now = new Date();
    const updatedRestaurant = await prisma.restaurant.update({
      where: { id: restaurantId },
      data: {
        submission_status: 'approved',
<<<<<<< HEAD
        approval_date: new Date(),
        approved_by: adminUser.id,
        status: 'active',
        updated_at: new Date(),
      },
    });

    adminLogger.info('Restaurant approved', { 
      restaurantId, 
      restaurantName: restaurant.name,
      adminUserId: adminUser.id 
    });

    // Log the action
    await logAdminAction(adminUser, AUDIT_ACTIONS.RESTAURANT_APPROVE, 'restaurant', {
      entityId: restaurantId.toString(),
      oldData: { submission_status: restaurant.submission_status, status: restaurant.status },
      newData: {
        submission_status: 'approved',
        status: 'active',
        approval_date: new Date(),
=======
        approval_date: now,
        approved_by: adminUser.id,
        updated_at: now,
      },
    });

    // Log the admin action
    await logAdminAction(adminUser, AUDIT_ACTIONS.RESTAURANT_APPROVE, ENTITY_TYPES.RESTAURANT, {
      entityId: String(restaurantId),
      newData: {
        submission_status: 'approved',
        approval_date: now,
>>>>>>> 23c1c774
        approved_by: adminUser.id,
      },
      whitelistFields: AUDIT_FIELD_ALLOWLISTS.RESTAURANT,
    });

    return NextResponse.json({ 
      success: true, 
      message: 'Restaurant approved successfully',
      data: updatedRestaurant 
    });

  } catch (error) {
    console.error('[ADMIN] Restaurant approval error:', error);
    return AdminErrors.INTERNAL_ERROR(`Failed to approve restaurant: ${error instanceof Error ? error.message : String(error)}`);
  }
}

export async function OPTIONS(request: NextRequest) {
  return new NextResponse(null, { status: 200, headers: corsHeaders(request) });
}<|MERGE_RESOLUTION|>--- conflicted
+++ resolved
@@ -2,28 +2,18 @@
 import { requireAdmin } from '@/lib/admin/auth';
 import { hasPermission, ADMIN_PERMISSIONS } from '@/lib/admin/types';
 import { validateSignedCSRFToken } from '@/lib/admin/csrf';
-<<<<<<< HEAD
-import { logAdminAction, AUDIT_ACTIONS, AUDIT_FIELD_ALLOWLISTS } from '@/lib/admin/audit';
-import { prisma } from '@/lib/db/prisma';
-import { corsHeaders } from '@/lib/middleware/security';
-
-export async function POST(
-  request: NextRequest,
-  { params }: { params: { id: string } }
-) {
-  const { id } = params;
-=======
 import { logAdminAction, ENTITY_TYPES, AUDIT_ACTIONS, AUDIT_FIELD_ALLOWLISTS } from '@/lib/admin/audit';
 import { prisma } from '@/lib/db/prisma';
 import { rateLimit, RATE_LIMITS } from '@/lib/admin/rate-limit';
 import { AdminErrors } from '@/lib/admin/errors';
+import { corsHeaders } from '@/lib/middleware/security';
 
 export async function POST(
   request: NextRequest,
   context: { params: Promise<{ id: string }> }
 ) {
   const { id } = await context.params;
->>>>>>> 23c1c774
+  
   try {
     // Apply rate limiting
     const rateLimitResponse = await rateLimit(RATE_LIMITS.STRICT)(request);
@@ -60,29 +50,6 @@
       where: { id: restaurantId },
       data: {
         submission_status: 'approved',
-<<<<<<< HEAD
-        approval_date: new Date(),
-        approved_by: adminUser.id,
-        status: 'active',
-        updated_at: new Date(),
-      },
-    });
-
-    adminLogger.info('Restaurant approved', { 
-      restaurantId, 
-      restaurantName: restaurant.name,
-      adminUserId: adminUser.id 
-    });
-
-    // Log the action
-    await logAdminAction(adminUser, AUDIT_ACTIONS.RESTAURANT_APPROVE, 'restaurant', {
-      entityId: restaurantId.toString(),
-      oldData: { submission_status: restaurant.submission_status, status: restaurant.status },
-      newData: {
-        submission_status: 'approved',
-        status: 'active',
-        approval_date: new Date(),
-=======
         approval_date: now,
         approved_by: adminUser.id,
         updated_at: now,
@@ -95,7 +62,6 @@
       newData: {
         submission_status: 'approved',
         approval_date: now,
->>>>>>> 23c1c774
         approved_by: adminUser.id,
       },
       whitelistFields: AUDIT_FIELD_ALLOWLISTS.RESTAURANT,
