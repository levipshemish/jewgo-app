--- conflicted
+++ resolved
@@ -1,40 +1,22 @@
 'use client';
 
 import * as React from 'react';
-<<<<<<< HEAD
 import { Slot } from "@radix-ui/react-slot";
 import { cva, type VariantProps } from 'class-variance-authority';
 import { cn } from "@/lib/utils/cn";
 
 const buttonVariants = cva(
   "inline-flex items-center justify-center gap-2 whitespace-nowrap rounded-md text-sm font-medium transition-all disabled:pointer-events-none disabled:opacity-50 [&_svg]:pointer-events-none [&_svg]:shrink-0 outline-none focus-visible:border-ring focus-visible:ring-ring/50 focus-visible:ring-[3px] aria-invalid:ring-destructive/20 dark:aria-invalid:ring-destructive/40 aria-invalid:border-destructive",
-=======
-import { Slot } from '@radix-ui/react-slot';
-import { cva, type VariantProps } from 'class-variance-authority';
-import { cn } from '@/lib/utils';
-
-const buttonVariants = cva(
-  "inline-flex items-center justify-center gap-2 whitespace-nowrap rounded-md text-sm font-medium transition-all disabled:pointer-events-none disabled:opacity-50 [&_svg]:pointer-events-none [&_svg]:shrink-0 outline-none focus-visible:border-ring focus-visible:ring-ring/50 focus-visible:ring-[3px]",
->>>>>>> 133536a6
   {
     variants: {
       variant: {
         default: "bg-primary text-primary-foreground shadow-sm hover:bg-primary/90",
-<<<<<<< HEAD
         destructive: "bg-destructive text-white shadow-sm hover:bg-destructive/90 focus-visible:ring-destructive/20 dark:focus-visible:ring-destructive/40 dark:bg-destructive/60",
         outline: "border bg-background shadow-sm hover:bg-accent hover:text-accent-foreground dark:bg-input/30 dark:border-input dark:hover:bg-input/50",
         secondary: "bg-secondary text-secondary-foreground shadow-sm hover:bg-secondary/80",
         ghost: "hover:bg-accent hover:text-accent-foreground dark:hover:bg-accent/50",
         link: "text-primary underline-offset-4 hover:underline",
-        success: 'bg-green-600 text-white hover:bg-green-700',
-=======
-        destructive: "bg-destructive text-white shadow-sm hover:bg-destructive/90",
-        outline: "border border-input bg-background shadow-sm hover:bg-accent hover:text-accent-foreground",
-        secondary: "bg-secondary text-secondary-foreground shadow-sm hover:bg-secondary/80",
-        ghost: "hover:bg-accent hover:text-accent-foreground",
-        link: "text-primary underline-offset-4 hover:underline",
         success: 'bg-green-600 text-white hover:bg-green-700 shadow-sm',
->>>>>>> 133536a6
       },
       size: {
         default: "h-9 px-4 py-2",
@@ -51,13 +33,7 @@
   }
 );
 
-<<<<<<< HEAD
 export interface ButtonProps extends React.ButtonHTMLAttributes<HTMLButtonElement>, VariantProps<typeof buttonVariants> {
-=======
-export interface ButtonProps
-  extends React.ButtonHTMLAttributes<HTMLButtonElement>,
-    VariantProps<typeof buttonVariants> {
->>>>>>> 133536a6
   asChild?: boolean;
 }
 
@@ -73,10 +49,7 @@
     );
   }
 );
-<<<<<<< HEAD
 
-=======
->>>>>>> 133536a6
 Button.displayName = "Button";
 
 export { Button, buttonVariants };
