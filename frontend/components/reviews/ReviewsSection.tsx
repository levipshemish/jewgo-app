'use client';

import { Plus, MessageCircle, ExternalLink } from 'lucide-react';
import React, { useState, useEffect, useCallback } from 'react';
import { Session } from '@supabase/supabase-js';

import { StarRating } from '@/components/ui/StarRating';
import { supabaseClient } from '@/lib/supabase/client-secure';
import { isSupabaseConfigured, handleUserLoadError } from '@/lib/utils/auth-utils';
import { Restaurant } from '@/lib/types/restaurant';

import ReviewCard, { Review } from './ReviewCard';
import ReviewForm, { ReviewData } from './ReviewForm';

// Google Review interface
interface GoogleReview {
  author_name?: string;
  author_url?: string;
  language?: string;
  profile_photo_url?: string;
  rating?: number;
  relative_time_description?: string;
  text: string;
  time: number;
  translated?: boolean;
  user?: {
    id: string;
    profile_url: string;
    image_url: string;
    name: string;
  };
}

// Combined review interface for unified display
interface CombinedReview {
  id: string;
  type: 'google' | 'user';
  author_name: string;
  rating: number;
  text: string;
  date: string;
  profile_photo_url?: string;
  helpful_count?: number;
  user_id?: string;
  status?: string;
  // Google-specific fields
  author_url?: string;
  relative_time_description?: string;
  // User-specific fields
  title?: string;
}

interface ReviewsSectionProps {
  restaurantId: number;
  restaurantName: string;
  restaurant?: Restaurant; // Add restaurant data to access Google reviews
  className?: string;
}

export default function ReviewsSection({
  restaurantId, restaurantName, restaurant, className = ''
}: ReviewsSectionProps) {
  const [session, setSession] = useState<Session | null>(null);
  const [userReviews, setUserReviews] = useState<Review[]>([]);
  const [loading, setLoading] = useState(true);
  const [showForm, setShowForm] = useState(false);
  const [editingReview, setEditingReview] = useState<Review | null>(null);
  const [error, setError] = useState<string | null>(null);
  const [hasMore, setHasMore] = useState(true);
  const [page, setPage] = useState(0);
  const [showAllReviews, setShowAllReviews] = useState(false);

  // Get Supabase session using centralized approach
  useEffect(() => {
    const getSession = async () => {
      try {
        // Use centralized configuration check
        if (!isSupabaseConfigured()) {

          setLoading(false);
          return;
        }

        const { data: { session } } = await supabaseClient.auth.getSession();
        setSession(session);
      } catch (error) {
        console.error('Error getting session:', error);
        handleUserLoadError(error);
      } finally {
        setLoading(false);
      }
    };

    getSession();

    // Listen for auth changes
<<<<<<< HEAD
    const { data: { subscription } } = supabaseBrowser.auth.onAuthStateChange(async (event, session) => {
      // Only update on actual auth events, not on subscription
      if (event === 'SIGNED_IN' || event === 'SIGNED_OUT' || event === 'USER_UPDATED') {
        setSession(session?.user ? { user: session.user } : null);
      }
=======
    const { data: { subscription } } = supabaseClient.auth.onAuthStateChange((_event: string, session: Session | null) => {
      setSession(session);
>>>>>>> 06f29f65
    });

    return () => subscription.unsubscribe();
  }, []);

  // Safe JSON parsing for potentially malformed Google reviews payloads
  const googleReviews: GoogleReview[] = React.useMemo(() => {
    const source = restaurant?.google_reviews;
    if (!source) { return []; }
    try {
      const parsed = JSON.parse(source);
      if (Array.isArray(parsed)) { return parsed as GoogleReview[]; }
      return [];
    } catch {
      return [];
    }
  }, [restaurant?.google_reviews]);

  // Load user reviews
  const loadUserReviews = useCallback(async (pageNum: number = 0) => {
    try {
      const response = await fetch(`/api/reviews?restaurantId=${restaurantId}&page=${pageNum}&limit=10`);
      if (!response.ok) {
        throw new Error('Failed to load reviews');
      }
      
      const data = await response.json();
      const newReviews = data.reviews || [];
      
      if (pageNum === 0) {
        setUserReviews(newReviews);
      } else {
        setUserReviews(prev => [...prev, ...newReviews]);
      }
      
      setHasMore(newReviews.length === 10);
      setPage(pageNum);
    } catch (error) {
      console.error('Error loading reviews:', error);
      setError('Failed to load reviews');
    }
  }, [restaurantId]);

  // Load initial reviews
  useEffect(() => {
    loadUserReviews();
  }, [loadUserReviews]);

  // Handle review submission
  const handleSubmitReview = async (reviewData: ReviewData) => {
    try {
      const response = await fetch('/api/reviews', {
        method: 'POST',
        headers: {
          'Content-Type': 'application/json',
        },
        body: JSON.stringify({
          ...reviewData,
          restaurantName,
        }),
      });

      if (!response.ok) {
        throw new Error('Failed to submit review');
      }

      // Reload reviews to show the new one
      await loadUserReviews();
      setShowForm(false);
      setEditingReview(null);
    } catch (error) {
      console.error('Error submitting review:', error);
      throw error;
    }
  };

  // Handle review update
  const handleUpdateReview = async (reviewData: ReviewData) => {
    if (!editingReview) {return;}

    try {
      const response = await fetch(`/api/reviews/${editingReview.id}`, {
        method: 'PUT',
        headers: {
          'Content-Type': 'application/json',
        },
        body: JSON.stringify(reviewData),
      });

      if (!response.ok) {
        throw new Error('Failed to update review');
      }

      // Reload reviews to show the updated one
      await loadUserReviews();
      setShowForm(false);
      setEditingReview(null);
    } catch (error) {
      console.error('Error updating review:', error);
      throw error;
    }
  };

  // Handle review deletion
  const handleDeleteReview = async (reviewId: string) => {
    try {
      const response = await fetch(`/api/reviews/${reviewId}`, {
        method: 'DELETE',
      });

      if (!response.ok) {
        throw new Error('Failed to delete review');
      }

      // Remove the review from the list
      setUserReviews(prev => prev.filter(review => review.id !== reviewId));
    } catch (error) {
      console.error('Error deleting review:', error);
      throw error;
    }
  };

  // Handle helpful vote
  const handleHelpful = async (reviewId: string) => {
    try {
      const response = await fetch(`/api/reviews/${reviewId}/helpful`, {
        method: 'POST',
      });

      if (!response.ok) {
        throw new Error('Failed to mark review as helpful');
      }

      // Update the review in the list
      setUserReviews(prev => prev.map(review => 
        review.id === reviewId 
          ? { ...review, helpful_count: review.helpful_count + 1 }
          : review
      ));
    } catch (error) {
      console.error('Error marking review as helpful:', error);
      throw error;
    }
  };

  // Handle review flagging
  const handleFlag = async (reviewId: string, reason: string, description?: string) => {
    try {
      const response = await fetch(`/api/reviews/${reviewId}/flag`, {
        method: 'POST',
        headers: {
          'Content-Type': 'application/json',
        },
        body: JSON.stringify({ reason, description }),
      });

      if (!response.ok) {
        throw new Error('Failed to flag review');
      }
    } catch (error) {
      console.error('Error flagging review:', error);
      throw error;
    }
  };

  // Combine and sort reviews
  const combinedReviews: CombinedReview[] = React.useMemo(() => {
    const userReviewsCombined: CombinedReview[] = userReviews.map(review => ({
      id: review.id,
      type: 'user' as const,
      author_name: review.user_name,
      rating: review.rating,
      text: review.content,
      date: review.created_at,
      helpful_count: review.helpful_count,
      user_id: review.user_id,
      status: review.status,
      title: review.title,
    }));

    const googleReviewsCombined: CombinedReview[] = googleReviews.map((review, index) => ({
      id: `google-${index}`,
      type: 'google' as const,
      author_name: review.author_name || 'Anonymous',
      rating: review.rating || 0,
      text: review.text,
      date: new Date(review.time * 1000).toISOString(),
      profile_photo_url: review.profile_photo_url,
      author_url: review.author_url,
      relative_time_description: review.relative_time_description,
    }));

    return [...userReviewsCombined, ...googleReviewsCombined].sort((a, b) => 
      new Date(b.date).getTime() - new Date(a.date).getTime()
    );
  }, [userReviews, googleReviews]);

  // Show limited reviews initially
  const displayedReviews = showAllReviews ? combinedReviews : combinedReviews.slice(0, 5);

  if (loading) {
    return (
      <div className={`bg-white border rounded-lg p-6 ${className}`}>
        <div className="text-center">
          <p className="text-gray-600">Loading reviews...</p>
        </div>
      </div>
    );
  }

  return (
    <div className={`bg-white border rounded-lg p-6 ${className}`}>
      {/* Header */}
      <div className="flex items-center justify-between mb-6">
        <div>
          <h3 className="text-lg font-semibold text-gray-900">Reviews</h3>
          <p className="text-sm text-gray-600">
            {combinedReviews.length} total reviews
          </p>
        </div>
        
        {session && (
          <button
            onClick={() => setShowForm(true)}
            className="flex items-center gap-2 px-4 py-2 bg-blue-600 text-white rounded-md hover:bg-blue-700 transition-colors"
          >
            <Plus className="w-4 h-4" />
            Write Review
          </button>
        )}
      </div>

      {/* Error Message */}
      {error && (
        <div className="mb-4 p-3 bg-red-50 border border-red-200 rounded-md">
          <p className="text-red-800 text-sm">{error}</p>
        </div>
      )}

      {/* Review Form */}
      {showForm && (
        <div className="mb-6">
          <ReviewForm
            restaurantId={restaurantId}
            restaurantName={restaurantName}
            onSubmit={editingReview ? handleUpdateReview : handleSubmitReview}
            onCancel={() => {
              setShowForm(false);
              setEditingReview(null);
            }}
          />
        </div>
      )}

      {/* Reviews List */}
      {displayedReviews.length === 0 ? (
        <div className="text-center py-8">
          <MessageCircle className="w-12 h-12 text-gray-300 mx-auto mb-4" />
          <p className="text-gray-600">No reviews yet</p>
          {session && (
            <button
              onClick={() => setShowForm(true)}
              className="mt-2 text-blue-600 hover:text-blue-700 underline"
            >
              Be the first to write a review
            </button>
          )}
        </div>
      ) : (
        <div className="space-y-4">
          {displayedReviews.map((review) => (
            <div key={review.id} className="border border-gray-200 rounded-lg p-4">
              {review.type === 'google' ? (
                // Google Review Display
                <div>
                  <div className="flex items-center gap-3 mb-3">
                    {review.profile_photo_url && (
                      <img
                        src={review.profile_photo_url}
                        alt={review.author_name}
                        className="w-8 h-8 rounded-full"
                      />
                    )}
                    <div>
                      <div className="flex items-center gap-2">
                        <span className="font-medium text-gray-900">{review.author_name}</span>
                        {review.author_url && (
                          <a
                            href={review.author_url}
                            target="_blank"
                            rel="noopener noreferrer"
                            className="text-blue-600 hover:text-blue-700"
                          >
                            <ExternalLink className="w-3 h-3" />
                          </a>
                        )}
                      </div>
                      <div className="flex items-center gap-2 text-sm text-gray-500">
                        <StarRating rating={review.rating} />
                        <span>{review.relative_time_description}</span>
                      </div>
                    </div>
                  </div>
                  <p className="text-gray-700">{review.text}</p>
                </div>
              ) : (
                // User Review Display
                <ReviewCard
                  review={review as unknown as Review}
                  onHelpful={handleHelpful}
                  onFlag={handleFlag}
                  onEdit={(review) => {
                    setEditingReview(review);
                    setShowForm(true);
                  }}
                  onDelete={handleDeleteReview}
                  showActions={session?.user?.id === review.user_id}
                />
              )}
            </div>
          ))}
        </div>
      )}

      {/* Load More Button */}
      {!showAllReviews && combinedReviews.length > 5 && (
        <div className="mt-6 text-center">
          <button
            onClick={() => setShowAllReviews(true)}
            className="px-4 py-2 text-blue-600 hover:text-blue-700 underline"
          >
            Show all {combinedReviews.length} reviews
          </button>
        </div>
      )}

      {/* Load More User Reviews */}
      {showAllReviews && hasMore && (
        <div className="mt-6 text-center">
          <button
            onClick={() => loadUserReviews(page + 1)}
            className="px-4 py-2 bg-gray-100 text-gray-700 rounded-md hover:bg-gray-200 transition-colors"
          >
            Load More Reviews
          </button>
        </div>
      )}
    </div>
  );
}<|MERGE_RESOLUTION|>--- conflicted
+++ resolved
@@ -94,16 +94,8 @@
     getSession();
 
     // Listen for auth changes
-<<<<<<< HEAD
-    const { data: { subscription } } = supabaseBrowser.auth.onAuthStateChange(async (event, session) => {
-      // Only update on actual auth events, not on subscription
-      if (event === 'SIGNED_IN' || event === 'SIGNED_OUT' || event === 'USER_UPDATED') {
-        setSession(session?.user ? { user: session.user } : null);
-      }
-=======
     const { data: { subscription } } = supabaseClient.auth.onAuthStateChange((_event: string, session: Session | null) => {
       setSession(session);
->>>>>>> 06f29f65
     });
 
     return () => subscription.unsubscribe();
